--- conflicted
+++ resolved
@@ -713,16 +713,6 @@
   version = "v0.9.0"
 
 [[projects]]
-<<<<<<< HEAD
-  name = "gopkg.in/Knetic/govaluate.v3"
-  packages = ["."]
-  revision = "d216395917cc49052c7c7094cf57f09657ca08a8"
-  version = "v3.0.0"
-
-[[projects]]
-  branch = "v2"
-=======
->>>>>>> bfae2815
   name = "gopkg.in/yaml.v2"
   packages = ["."]
   revision = "d670f9405373e636a5a2765eea47fac0c9bc91a4"
@@ -849,10 +839,6 @@
 [solve-meta]
   analyzer-name = "dep"
   analyzer-version = 1
-<<<<<<< HEAD
-  inputs-digest = "56467a35efd12f6427bf13cfd246308de0c53c715cd3f21f88c3572b5c326e9e"
-=======
   inputs-digest = "f5ae0313a92b1cf98ae07c5eb9a633275141b3d3c8f960caf3e8fbd6becfe38e"
->>>>>>> bfae2815
   solver-name = "gps-cdcl"
   solver-version = 1