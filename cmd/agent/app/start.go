--- conflicted
+++ resolved
@@ -163,17 +163,15 @@
 		return log.Errorf("Error while starting api server, exiting: %v", err)
 	}
 
-<<<<<<< HEAD
+	// start tagging system for containers
+	err = tagger.Init()
+	if err != nil {
+		return log.Errorf("Unable to start tagging system: %s", err)
+	}
+
 	// start the GUI server
 	if err = gui.StartGUIServer(); err != nil {
 		return log.Errorf("Error while starting gui, exiting: %v", err)
-=======
-	// start tagging system for containers
-	err = tagger.Init()
-	if err != nil {
-		return log.Errorf("Unable to start tagging system: %s", err)
->>>>>>> 69424b13
-	}
 
 	// setup the forwarder
 	keysPerDomain, err := config.GetMultipleEndpoints()
